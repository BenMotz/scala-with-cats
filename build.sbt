--- conflicted
+++ resolved
@@ -4,14 +4,10 @@
 ThisBuild / organization       := "com.scalawithcats"
 ThisBuild / version            := "0.0.1"
 
-<<<<<<< HEAD
 ThisBuild / scalaVersion       := "2.13.1"
 
 ThisBuild / useSuperShell      := false
 Global    / logLevel           := Level.Warn
-=======
-scalaVersion      in ThisBuild := "2.13.1"
->>>>>>> 640ee082
 
 
 val catsVersion = "2.0.0"
@@ -29,8 +25,6 @@
 mdocVariables := Map(
   "SCALA_VERSION" -> scalaVersion.value,
   "CATS_VERSION" -> catsVersion
-<<<<<<< HEAD
-=======
 )
 
 lazy val pages = List(
@@ -81,7 +75,7 @@
   "applicatives/index.md",
   "applicatives/semigroupal.md",
   "applicatives/examples.md",
-  "applicatives/validated.md",
+  "applicatives/parallel.md",
   "applicatives/applicative.md",
   "applicatives/summary.md",
 
@@ -124,7 +118,6 @@
   "links.md",
 
   "parts/part4.md",
->>>>>>> 640ee082
 )
 
 /*
